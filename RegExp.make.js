--- conflicted
+++ resolved
@@ -3,16 +3,8 @@
 // * replace "var" below with "let"
 
 RegExp.make = (function () {
-<<<<<<< HEAD
   "use strict";
 
-  /** A context in which any top-level RegExp operator can appear. */
-  const BLOCK = 0;
-  /** A context inside a charset. */
-  const CHARSET = 1;
-  /** A context inside a count -- inside the curlies in /x{1,2}/ */
-  const COUNT = 2;
-=======
   /** @enum{int} */
   const Context = {
     /** A context in which any top-level RegExp operator can appear. */
@@ -24,7 +16,6 @@
   };
 
   const TOKENIZERS = new Map();
->>>>>>> b7f6fcef
 
   /**
    * Returns a function that invokes the event handler below on tokens found in
